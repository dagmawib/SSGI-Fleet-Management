--- conflicted
+++ resolved
@@ -31,22 +31,17 @@
     'django.contrib.sessions',
     'django.contrib.messages',
     'django.contrib.staticfiles',
-    'ssgi_fleet_api.users',    # Custom user app
-    'ssgi_fleet_api.vehicles', # Vehicle management app
+    'users',    # Custom user app
+    'vehicles', # Vehicle management app
     'rest_framework',##for JWT authentication
     'rest_framework_simplejwt',#for JWT authentication
     'rest_framework_simplejwt.token_blacklist', #for JWT authentication
     'drf_spectacular',
     'drf_spectacular_sidecar',
     'django_filters',
-<<<<<<< HEAD
-    'ssgi_fleet_api.request',
-    'ssgi_fleet_api.assignment'
-=======
     'request',
     'assignment',
     # 'django_q',  # Removed because we now use cron for scheduling
->>>>>>> faa6ada6
 ]
 
 AUTH_USER_MODEL = 'users.User'  # Replace default User model
