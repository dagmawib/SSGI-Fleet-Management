--- conflicted
+++ resolved
@@ -1,16 +1,9 @@
 from django.utils import timezone
 from rest_framework import serializers
-<<<<<<< HEAD
-from ssgi_fleet_api.request.models import Vehicle_Request
-from ssgi_fleet_api.users.models import User, Department
-from django.utils.dateparse import parse_datetime
-from ssgi_fleet_api.users.api.serializers import UserSerializer
-=======
 from request.models import Vehicle_Request
 from users.models import User, Department
 from django.utils.dateparse import parse_datetime
 from users.api.serializers import UserSerializer
->>>>>>> faa6ada6
 
 
 
@@ -201,6 +194,7 @@
         return value
     
 
+
 class EmployeeAndDirectorDepartemntSerilizer(serializers.ModelSerializer):
     class Meta:
         model = Department
