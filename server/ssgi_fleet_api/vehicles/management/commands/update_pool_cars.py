--- conflicted
+++ resolved
@@ -10,22 +10,10 @@
 
     def handle(self, *args, **kwargs):
         now = timezone.localtime()  # Uses Django TIME_ZONE
-<<<<<<< HEAD
-        updated = Vehicle.objects.filter(
-            category=Vehicle.Category.POOL,
-            status=Vehicle.Status.IN_USE
-        ).update(status=Vehicle.Status.AVAILABLE)
-
-=======
         print(f'[{now}] Starting pool cars update...')
         updated = update_pool_cars()
->>>>>>> faa6ada6
         self.stdout.write(
             self.style.SUCCESS(
                 f'[{now}] Successfully updated {updated} pool cars from in_use to available.'
             )
-<<<<<<< HEAD
-        ) 
-=======
-        )
->>>>>>> faa6ada6
+        )